language: python
services:
    - docker
python:
    - "3.6"
before_install:
<<<<<<< HEAD
    - docker pull existdb/existdb:4.7.1
    - docker run -d -p 8080:8080 -p 8443:8443 --name exist-4.7.1 existdb/existdb:4.7.1
=======
    - travis_retry docker pull existdb/existdb:4.7.1
    - docker run -it -d -p 8080:8080 -p 8443:8443 --name exist-4.7.1 existdb/existdb:4.7.1
>>>>>>> 54df8dc7
install:
    - travis_retry pip install poetry
    - travis_retry poetry install
script:
    - poetry run pytest --mypy tests<|MERGE_RESOLUTION|>--- conflicted
+++ resolved
@@ -4,13 +4,8 @@
 python:
     - "3.6"
 before_install:
-<<<<<<< HEAD
-    - docker pull existdb/existdb:4.7.1
+    - travis_retry docker pull existdb/existdb:4.7.1
     - docker run -d -p 8080:8080 -p 8443:8443 --name exist-4.7.1 existdb/existdb:4.7.1
-=======
-    - travis_retry docker pull existdb/existdb:4.7.1
-    - docker run -it -d -p 8080:8080 -p 8443:8443 --name exist-4.7.1 existdb/existdb:4.7.1
->>>>>>> 54df8dc7
 install:
     - travis_retry pip install poetry
     - travis_retry poetry install
